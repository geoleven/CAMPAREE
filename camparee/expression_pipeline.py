import sys
import os
import importlib
import inspect
import numpy

from beers_utils.constants import CONSTANTS,MAX_SEED
from camparee.camparee_constants import CAMPAREE_CONSTANTS
from beers_utils.job_monitor import JobMonitor
from camparee.camparee_utils import CampareeUtils, CampareeException

class ExpressionPipeline:
    """
    This class represents a pipeline of steps that take user supplied fastq files through alignment, variants
    finding, parental genome construction, annotation, quantification and generation of transcripts and finally the
    generation of packets of molecules that may be used to simulate RNA sequencing.
    """

    THIRD_PARTY_SOFTWARE_DIR_PATH = os.path.join(CAMPAREE_CONSTANTS.CAMPAREE_ROOT_DIR, "third_party_software")
    REQUIRED_RESOURCE_MAPPINGS = ['species_model', 'star_genome_index_directory_name',
                                  'reference_genome_filename', 'annotation_filename', 'chr_ploidy_filename']
    REQUIRED_OUTPUT_MAPPINGS = ['directory_path', 'type', 'override_sample_molecule_count', 'default_molecule_count']

    def __init__(self, configuration, scheduler_mode, output_directory_path, input_samples):
        self.scheduler_mode = scheduler_mode
        self.scheduler_default_params = {'default_num_processors': None,
                                         'default_memory_in_mb': None,
                                         'default_submission_args': None}
        self.samples = input_samples
        self.output_directory_path = output_directory_path
        log_directory_path = os.path.join(output_directory_path, CONSTANTS.LOG_DIRECTORY_NAME)
        data_directory_path = os.path.join(output_directory_path, CONSTANTS.DATA_DIRECTORY_NAME)
        self.data_directory_path = data_directory_path
        self.log_directory_path = log_directory_path
        self.create_intermediate_data_subdirectories(data_directory_path, log_directory_path)
        self.log_file_path = os.path.join(log_directory_path, "expression_pipeline.log")
        self.optional_inputs = {}
        self.sample_optional_inputs = {}
        self.steps = {}
        #Track pathes of scripts for each step. This is needed when running the
        #steps from the command line, as we do when submitting to lsf.
        self.__step_paths = {}
        # Individual steps can provide scheduler parameters that override
        # the default values.
        self.__step_scheduler_param_overrides = {}

        # Validate the resources and set file and directory paths as needed.
        if not self.validate_and_set_resources(configuration['resources']):
            raise CampareeValidationException("The resources data is not completely valid.  "
                                              "Consult the standard error file for details.")

        # Collect the data from the ref genome and chromosome ploidy files
        self.reference_genome = CampareeUtils.create_genome(self.reference_genome_file_path)
        self.chr_ploidy_data = CampareeUtils.create_chr_ploidy_data(self.chr_ploidy_file_path)

        # Set 3rd party software paths
        self.set_third_party_software()

        # Validate output data and set
        if not self.validate_and_set_output_data(configuration['output']):
            raise CampareeValidationException("The output data is not completely valid.  "
                                              "Consult the standard error file for details.")

        # Validate and instantiate optional input files
        if not self.validate_and_set_optional_inputs(configuration['input']['optional_inputs']):
            raise CampareeValidationException("There was a problem with the optional inputs. "
                                              "Consult the standard error file for details.")

        # Validate and instantiate sample-specific optional input files
        if not self.validate_and_set_sample_optional_inputs(configuration['input']['data']):
            raise CampareeValidationException("There was a problem with the per sample "
                                              "optional inputs. Consult the standard error "
                                              "file for details.")

        # Load default scheduler parameters (if provided)
        print(f"Running CAMPAREE using the {self.scheduler_mode} job scheduler.",
              file=sys.stderr)
        if configuration['setup'].get('default_scheduler_parameters'):
            self.scheduler_default_params['default_num_processors'] = configuration['setup']['default_scheduler_parameters'].get('default_num_processors', None)
            self.scheduler_default_params['default_memory_in_mb'] = configuration['setup']['default_scheduler_parameters'].get('default_memory_in_mb', None)
            self.scheduler_default_params['default_submission_args'] = configuration['setup']['default_scheduler_parameters'].get('default_submission_args', None)
            print("With the following default scheduler parameters:\n",
                  '\n'.join({f"\t-{key} : {value}" for key, value in self.scheduler_default_params.items()}),
                  file=sys.stderr)

        # Validate job resubmission limit (if provided)
        # TODO: Update BEERS_UTILS to specify the max_resub_limit as a constant,
        #       which code here can reference for error output rather than
        #       using a separate, CAMPAREE-specific default value.
        self.max_resub_limit = configuration['setup'].get('job_resub_limit', 3)
        if not isinstance(self.max_resub_limit, int) or self.max_resub_limit < 0:
            print(f"The given job resubmission limit (job_resub_limit={self.max_resub_limit})",
                  "is invalid. It must be an integer value >= 0.",
                  file=sys.stderr)
            raise CampareeValidationException("There was a problem with the optional job "
                                              "resubmission limit (job_resub_limit). "
                                              "Consult the standard error file for details.")
        print(f"And a maximum job resubmission limit of {self.max_resub_limit}.")

        self.expression_pipeline_monitor = JobMonitor(output_directory_path=self.output_directory_path,
                                                      scheduler_name=self.scheduler_mode,
                                                      default_num_processors=self.scheduler_default_params['default_num_processors'],
                                                      default_memory_in_mb=self.scheduler_default_params['default_memory_in_mb'],
                                                      max_resub_limit=self.max_resub_limit)

        # Load instances of each pipeline step into the dictionyar of pipleine
        # steps tracked by the job monitor.
        for step, props in configuration['steps'].items():
            module_name, step_name = step.rsplit(".")
            parameters = props["parameters"] if props and "parameters" in props else None
            scheduler_parameters = props["scheduler_parameters"] if props and "scheduler_parameters" in props else None
            module = importlib.import_module(f'.{module_name}', package="camparee")
            step_class = getattr(module, step_name)
            self.steps[step_name] = step_class(log_directory_path, data_directory_path, parameters)
            self.__step_paths[step_name] = inspect.getfile(module)
            self.__step_scheduler_param_overrides[step_name] = scheduler_parameters
            self.expression_pipeline_monitor.add_pipeline_step(step_name=step_name,
                                                               step_class=step_class)

        # The MoleculeMaker step is configured a little differently from the other
        # steps. Most of the steps are instantiated and configured based on entries
        # in the "steps:" section of the config file. MoleculeMaker does not have
        # an entry in the steps section because it is configured from the "output:"
        # section of the config file.
        module_name = "molecule_maker"
        step_name = "MoleculeMakerStep"
        parameters = None
        scheduler_parameters = None
        module = importlib.import_module(f'.{module_name}', package="camparee")
        step_class = getattr(module, step_name)
        self.steps[step_name] = step_class(log_directory_path, data_directory_path, parameters)
        self.__step_paths[step_name] = inspect.getfile(module)
        self.__step_scheduler_param_overrides[step_name] = scheduler_parameters
        self.expression_pipeline_monitor.add_pipeline_step(step_name, step_class)

    def create_intermediate_data_subdirectories(self, data_directory_path, log_directory_path):
        for sample in self.samples:
            os.makedirs(os.path.join(data_directory_path, f'sample{sample.sample_id}'), mode=0o0755, exist_ok=True)
            os.makedirs(os.path.join(log_directory_path, f'sample{sample.sample_id}'), mode=0o0755, exist_ok=True)

    def validate_and_set_output_data(self, output):
        """
        Helper method to validate and set output data.
        :param output: The output dictionary extracted from the configuration file.
        :return: True for valid output data and False otherwise
        """

        valid = True

        # Insure that all required resources keys are in place.  No point in continuing until this
        # problem is resolved.
        missing_output_keys = [item for item in ExpressionPipeline.REQUIRED_OUTPUT_MAPPINGS if item not in output]
        if missing_output_keys:
            print(f"The following required mappings were not found under 'outputs': "
                  f"{(',').join(missing_output_keys)}", file=sys.stderr)
            return False

        # Insure type mapping exists
        if "type" not in output:
            print("The required mapping 'type' was not found under 'output.", file=sys.stderr)
            valid = False
        else:
            self.output_type = output["type"]

        # Insure default_molecule_count exists and is an int
        # TODO: is this redundant given the check performed with missing_output_keys above?
        if "default_molecule_count" not in output:
            print("The required mapping 'default_molecule_count' was not found under 'output.", file=sys.stderr)
            valid = False
        else:
            self.default_molecule_count = output["default_molecule_count"]
            if not isinstance(self.default_molecule_count, int) and \
               self.default_molecule_count < 0:
                print(f"The 'default_molecule_count' must be a positive integer - not "
                      f"{output['default_molecule_count']}",
                      file=sys.stderr)
                valid = False

        #Check to make sure override_sample_molecule_count is a boolean
        self.override_sample_molecule_count = output["override_sample_molecule_count"]
        if not isinstance(self.override_sample_molecule_count, bool):
            print(f"The 'override_sample_molecule_count' must be a boolean (True/False) "
                  f"- not {output['override_sample_molecule_count']}",
                  file=sys.stderr)
            valid = False

        return valid

    def validate_and_set_optional_inputs(self, optional_inputs):
        """Helper method to validate and set optional inputs.

        Parameters
        ----------
        optional_inputs : dict
            Optional input files specified in the config file.

        Returns
        -------
        boolean
            True for valid optional inputs and False otherwise.

        """

        valid = True

        # Initialize list of all optional inputs
        self.optional_inputs['phased_vcf_file'] = None

        # If user hasn't specified any optional inputs, skip all validation steps.
        # This prevents errors when trying to access different elements of
        # optional_inputs.
        if optional_inputs is None:
            return valid

        # Check for presence of phased VCF file and validate existence.
        self.optional_inputs['phased_vcf_file'] = optional_inputs.get('phased_vcf_file', None)
        if self.optional_inputs['phased_vcf_file'] is not None:
            if not os.path.exists(self.optional_inputs['phased_vcf_file']) or \
               not os.path.isfile(self.optional_inputs['phased_vcf_file']):
                print(f"The phased vsf file specified under the optional inputs,"
                      f" {self.optional_inputs['phased_vcf_file']}, does not exist.",
                      file=sys.stderr)
                valid = False

        return valid

    def validate_and_set_sample_optional_inputs(self, sample_inputs):
        """Helper method to validate and set per sample optional inputs.

        Parameters
        ----------
        sample_inputs : dict
            Subject input parameters specified in the 'data' section of the
            config file.

        Returns
        -------
        boolean
            True for valid per sample optional inputs and False otherwise.

        """

        valid = True

        # TODO: incorporate BAM files into this optional input framework.

        # Still treat optional BAM files as a special case, handled by the
        # CAMPAREE controller class.
        available_optional_inputs = [
            # 'bam_file': None,
            'intron_quant',
            'gene_quant',
            'psi_quant',
            'allele_quant'
        ]

        for sample in self.samples:
            # Initialize dictionary  of optional files for current subject and
            # set all optional inputs to None.
            self.sample_optional_inputs[sample.sample_id] = {key: None for key in available_optional_inputs}
            # Skip to next sample if the current one has no optional inputs
            if sample_inputs[sample.sample_name]['optional_inputs'] is None:
                continue
            for optional_input, filename in sample_inputs[sample.sample_name]['optional_inputs'].items():
                # Treat optional BAM files as a special case, handled by the
                # CAMPAREE controller class.
                if optional_input == 'bam_file':
                    continue
                if optional_input in available_optional_inputs:
                    if filename is None:
                        # No filename given
                        print(f"No filename specified for optional input "
                              f"'{optional_input}', in config file for sample "
                              f"{sample.sample_name}.",
                              file=sys.stderr)
                        valid = False
                    elif not os.path.exists(filename) or not os.path.isfile(filename):
                        # Given file does not exist
                        print(f"File specified for optional input '{optional_input}'"
                              f" of sample {sample.sample_name},\n{filename}\n"
                              f"does not exist.",
                              file=sys.stderr)
                        valid = False
                    else:
                        self.sample_optional_inputs[sample.sample_id][optional_input] = filename
                else:
                    # Note, sort list of dictionary keys so this error message
                    # is consistent. The keys in default dictionaries are not
                    # maintained/returned in a sorted order.
                    print(f"Unrecognized optional input '{optional_input}', in "
                          f"config file for sample {sample.sample_name}.\n"
                          f"Must be one of the following: {','.join(sorted(available_optional_inputs))}.",
                          file=sys.stderr)
                    valid = False

        return valid


    def set_third_party_software(self):
        """
        Helper method to gather the names of all the 3rd party application files or directories and use them to set
        all the paths needed in the pipeline.  Since the third party software is shipped with this application, validation
        should not be necessary.  Software is identified generally by name and not specifically by filename since
        filenames may contain versioning and other artefacts.
        :return: the filenames for beagle, star, and kallisto, and the directory name for bowtie2.
        """

        beagle_filename = [filename for filename in os.listdir(ExpressionPipeline.THIRD_PARTY_SOFTWARE_DIR_PATH)
                           if "beagle" in filename.lower()][0]
        self.beagle_file_path = os.path.join(ExpressionPipeline.THIRD_PARTY_SOFTWARE_DIR_PATH, beagle_filename)

        star_filename = [filename for filename in os.listdir(ExpressionPipeline.THIRD_PARTY_SOFTWARE_DIR_PATH)
                         if "STAR" in filename][0]
        self.star_file_path = os.path.join(ExpressionPipeline.THIRD_PARTY_SOFTWARE_DIR_PATH, star_filename)

        kallisto_filename = [filename for filename in os.listdir(ExpressionPipeline.THIRD_PARTY_SOFTWARE_DIR_PATH)
                             if "kallisto" in filename][0]
        self.kallisto_file_path = os.path.join(ExpressionPipeline.THIRD_PARTY_SOFTWARE_DIR_PATH, kallisto_filename)

        bowtie2_dir_name = [filename for filename in os.listdir(ExpressionPipeline.THIRD_PARTY_SOFTWARE_DIR_PATH)
                            if "bowtie2" in filename][0]
        self.bowtie2_dir_path = os.path.join(ExpressionPipeline.THIRD_PARTY_SOFTWARE_DIR_PATH, bowtie2_dir_name)

    def validate_and_set_resources(self, resources):
        """
        Since the resources are input file intensive, and since information about resource paths is found in the
        configuration file, this method validates that all needed resource information is complete, consistent and all
        input data is found.
        :param resources: dictionary containing resources from the configuration file
        :return: True if valid and False otherwise
        """
        # TODO a some point STAR will be in third party software and may require validation

        valid = True

        # Insure that all required resources keys are in place.  No point in continuing until this
        # problem is resolved.
        missing_resource_keys = [item
                                 for item in ExpressionPipeline.REQUIRED_RESOURCE_MAPPINGS
                                 if item not in resources]
        if missing_resource_keys:
            print(f"The following required mappings were not found under 'resources': "
                  f"{(',').join(missing_resource_keys)}", file=sys.stderr)
            return False

        # If user did not provide a path to the resources directory, use the
        # directory contained in the CAMPAREE install path.
        resources_directory_path = resources.get('directory_path', None)
        if not resources_directory_path:
            resources_directory_path = os.path.join(CAMPAREE_CONSTANTS.CAMPAREE_ROOT_DIR, "resources")
        elif not(os.path.exists(resources_directory_path) and os.path.isdir(resources_directory_path)):
            print(f"The given resources directory, {resources_directory_path}, must exist as a directory.",
                  file=sys.stderr)
            return False

        # Insure that the species model directory exists.  No point in continuing util this problem is
        # resolved.
        species_model_directory_path = os.path.join(resources_directory_path, resources['species_model'])
        if not(os.path.exists(species_model_directory_path) and os.path.isdir(species_model_directory_path)):
            print(f"The species model directory, {species_model_directory_path}, must exist as a directory",
                  file=sys.stderr)
            return False

        # Insure that the reference genome file path exists and points to a file.
        self.reference_genome_file_path = os.path.join(species_model_directory_path, resources['reference_genome_filename'])
        if not(os.path.exists(self.reference_genome_file_path) and os.path.isfile(self.reference_genome_file_path)):
            print(f"The reference genome file path, {self.reference_genome_file_path}, must exist as"
                  f" a file.", file=sys.stderr)
            valid = False

        # Insure that the chromosome ploidy file path exists and points to a file.
        self.chr_ploidy_file_path = os.path.join(species_model_directory_path, resources['chr_ploidy_filename'])
        if not(os.path.exists(self.chr_ploidy_file_path) and os.path.isfile(self.chr_ploidy_file_path)):
            print(f"The chr ploidy file path, {self.chr_ploidy_file_path} must exist as a file", file=sys.stderr)
            valid = False

        # Insure that the annotations file path exists and points to a file.
        self.annotation_file_path = os.path.join(species_model_directory_path, resources['annotation_filename'])
        if not(os.path.exists(self.annotation_file_path) and os.path.isfile(self.annotation_file_path)):
            print(f"The annotation file path, {self.annotation_file_path} must exist as a file", file=sys.stderr)
            valid = False

        # Insure that the star index directory exists as a directory.
        self.star_index_directory_path = \
            os.path.join(species_model_directory_path, resources['star_genome_index_directory_name'])
        if not (os.path.exists(self.star_index_directory_path) and os.path.isdir(self.star_index_directory_path)):
            print(f"The star index directory, {self.star_index_directory_path}, must exist as a directory",
                  file=sys.stderr)
            valid = False

        return valid

    def validate(self):
        valid = True
        reference_genome_chromosomes = self.reference_genome.keys()
        ploidy_chromosomes = set(self.chr_ploidy_data.keys())
        if not ploidy_chromosomes.issubset(reference_genome_chromosomes):
            missing_chromosomes = ' '.join(chrom for chrom in ploidy_chromosomes.difference(reference_genome_chromosomes))
            reference_chroms = ' '.join(chrom for chrom in reference_genome_chromosomes)
            print(f"The chromosome ploidy has chromosomes `{missing_chromosomes}` not found in the reference genome file", file=sys.stderr)
            print(f"The reference genome has chromosomes {reference_chroms}", file=sys.stderr)
            valid = False
        if not all([step.validate() for step in self.steps.values()]):
            valid = False
        return valid

    def execute(self):
        print("Execution of the Expression Pipeline Started...")

        seeds = self.generate_job_seeds()

        bam_files = {}
        for sample in self.samples:
            #Retrieve name of BAM file associated with this sample. This is either
            #the path to a user provided BAM file, or the default path the
            #GenomeAlignmentStep will use to store the alignment results for this
            #sample.
            genome_alignment = self.steps['GenomeAlignmentStep']
            bam_file = genome_alignment.get_genome_bam_path(sample)
            bam_files[sample.sample_id] = bam_file
            self.run_step(step_name='GenomeAlignmentStep',
                          sample=sample,
                          cmd_line_args=[sample, self.star_index_directory_path,
                                         self.star_file_path])

        for sample in self.samples:
            bam_filename = bam_files[sample.sample_id]
            self.run_step(step_name='GenomeBamIndexStep',
                          sample=sample,
                          cmd_line_args=[sample, bam_filename],
                          dependency_list=[f"GenomeAlignmentStep_{sample.sample_id}"])

        for sample in self.samples:
            bam_filename = bam_files[sample.sample_id]
            seed = seeds[f"VariantsFinderStep_{sample.sample_id}"]
            self.run_step(step_name='VariantsFinderStep',
                          sample=sample,
                          cmd_line_args=[sample, bam_filename, self.chr_ploidy_file_path,
                                         self.reference_genome_file_path, seed],
                          dependency_list=[f"GenomeBamIndexStep_{sample.sample_id}"])

        for sample in self.samples:
            if self.sample_optional_inputs[sample.sample_id]['intron_quant'] is None:
                output_directory = os.path.join(self.data_directory_path, f"sample{sample.sample_id}")
                bam_filename = bam_files[sample.sample_id]
                self.run_step(step_name='IntronQuantificationStep',
                              sample=sample,
                              cmd_line_args=[bam_filename, output_directory, self.annotation_file_path],
                              dependency_list=[f"GenomeBamIndexStep_{sample.sample_id}"])
            #TODO: do we need to depend upon the index being done? or just the alignment?
            #      I'm hypothesizing that some failures are being caused by indexing and quantification happening
            #      on the same BAM file at the same time, though I don't know why this would be a problem.

        seed = seeds["VariantsCompilationStep"]
        self.run_step(step_name='VariantsCompilationStep',
                      sample=None,
                      cmd_line_args=[[sample.sample_id for sample in self.samples],
                                     self.chr_ploidy_file_path,
                                     self.reference_genome_file_path, seed],
                      dependency_list=[f"VariantsFinderStep_{sample.sample_id}" for sample in self.samples])

        phased_vcf_file = self.optional_inputs['phased_vcf_file']
        # If user did not provide phased vcf file
        if phased_vcf_file is None:
            seed = seeds["BeagleStep"]
            self.run_step(step_name='BeagleStep',
                          sample=None,
                          cmd_line_args=[self.beagle_file_path, seed],
                          dependency_list=["VariantsCompilationStep"])

        #TODO: We could load all of the steps in the entire pipeline into the queue
        #      and then just have the queue keep running until everything finishes.
        #      The only advantage of explicitly waiting here is that the user gets
        #      stdout indicating which stage is running for the pipeline.
        self.expression_pipeline_monitor.monitor_until_all_jobs_completed(queue_update_interval=10)

        for sample in self.samples:
            print(f"Processing sample{sample.sample_id} ({sample.sample_name})...")
            dep_list = None
            if phased_vcf_file is None:
                phased_vcf_file = os.path.join(self.data_directory_path,
                                               CAMPAREE_CONSTANTS.BEAGLE_OUTPUT_FILENAME)
                dep_list = ["BeagleStep"]
            self.run_step(step_name='GenomeBuilderStep',
                          sample=sample,
                          cmd_line_args=[sample, phased_vcf_file, self.chr_ploidy_file_path,
                                         self.reference_genome_file_path],
                          dependency_list=dep_list)

            for suffix in [1, 2]:
                self.run_step(step_name='UpdateAnnotationForGenomeStep',
                              sample=sample,
                              cmd_line_args=[sample, suffix, self.annotation_file_path,
                                             self.chr_ploidy_file_path],
                              dependency_list=[f"GenomeBuilderStep_{sample.sample_id}"],
                              jobname_suffix=suffix)

                update_annot_path = os.path.join(self.data_directory_path, f"sample{sample.sample_id}",
                                                 CAMPAREE_CONSTANTS.UPDATEANNOT_OUTPUT_FILENAME_PATTERN.format(genome_name=suffix))
                parental_genome_path = os.path.join(self.data_directory_path, f"sample{sample.sample_id}",
                                                    CAMPAREE_CONSTANTS.GENOMEBUILDER_SEQUENCE_FILENAME_PATTERN.format(genome_name=suffix))
                self.run_step(step_name='TranscriptomeFastaPreparationStep',
                              sample=sample,
                              cmd_line_args=[sample.sample_id, suffix, parental_genome_path,
                                             update_annot_path],
                              dependency_list=[f"UpdateAnnotationForGenomeStep_{sample.sample_id}-{suffix}"],
                              jobname_suffix=suffix)

                tx_fasta_path = os.path.join(self.data_directory_path, f'sample{sample.sample_id}',
                                             CAMPAREE_CONSTANTS.TRANSCRIPTOME_FASTA_OUTPUT_FILENAME_PATTERN.format(genome_name=suffix))

                # Necessary for both gene and PSI quantification. Do not skip if
                # user provides optional input for only one of these distributions.
                if self.sample_optional_inputs[sample.sample_id]['gene_quant'] is None or \
                   self.sample_optional_inputs[sample.sample_id]['psi_quant'] is None:
                    self.run_step(step_name='KallistoIndexStep',
                                  sample=sample,
                                  cmd_line_args=[sample.sample_id, suffix, self.kallisto_file_path,
                                                 tx_fasta_path],
                                  dependency_list=[f"TranscriptomeFastaPreparationStep_{sample.sample_id}-{suffix}"],
                                  jobname_suffix=suffix)

                    self.run_step(step_name='KallistoQuantStep',
                                  sample=sample,
                                  cmd_line_args=[sample, suffix, self.kallisto_file_path],
                                  dependency_list=[f"KallistoIndexStep_{sample.sample_id}-{suffix}"],
                                  jobname_suffix=suffix)

                # Bowtie2 output only used for quantification of allelic imbalance.
                if self.sample_optional_inputs[sample.sample_id]['allele_quant'] is None:
                    self.run_step(step_name='Bowtie2IndexStep',
                                  sample=sample,
                                  cmd_line_args=[sample.sample_id, suffix, self.bowtie2_dir_path,
                                                 tx_fasta_path],
                                  dependency_list=[f"TranscriptomeFastaPreparationStep_{sample.sample_id}-{suffix}"],
                                  jobname_suffix=suffix)

                    self.run_step(step_name='Bowtie2AlignStep',
                                  sample=sample,
                                  cmd_line_args=[sample, suffix, self.bowtie2_dir_path],
                                  dependency_list=[f"Bowtie2IndexStep_{sample.sample_id}-{suffix}"],
                                  jobname_suffix=suffix)

            # Necessary for both gene and PSI quantification. Do not skip if
            # user provides optional input for only one of these distributions.
            if self.sample_optional_inputs[sample.sample_id]['gene_quant'] is None or \
               self.sample_optional_inputs[sample.sample_id]['psi_quant'] is None:
                # Use kallisto quantifications from the first parental genome to estimate
                # gene, transcript, and PSI quantifications for the simulated data.
                suffix=1
                kallisto_quant_path = os.path.join(self.data_directory_path, f'sample{sample.sample_id}',
                                                   CAMPAREE_CONSTANTS.KALLISTO_QUANT_DIR_PATTERN.format(genome_name=suffix),
                                                   CAMPAREE_CONSTANTS.KALLISTO_ABUNDANCE_FILENAME)
                update_annot_path = os.path.join(self.data_directory_path, f"sample{sample.sample_id}",
                                                 CAMPAREE_CONSTANTS.UPDATEANNOT_OUTPUT_FILENAME_PATTERN.format(genome_name=suffix))
                self.run_step(step_name='TranscriptGeneQuantificationStep',
                              sample=sample,
                              cmd_line_args=[sample.sample_id, kallisto_quant_path, update_annot_path],
                              dependency_list=[f"KallistoQuantStep_{sample.sample_id}-{suffix}"])

            if self.sample_optional_inputs[sample.sample_id]['allele_quant'] is None:
                genome_alignment_path = bam_files[sample.sample_id]
                update_annot_path_1 = os.path.join(self.data_directory_path, f"sample{sample.sample_id}",
                                                   CAMPAREE_CONSTANTS.UPDATEANNOT_OUTPUT_FILENAME_PATTERN.format(genome_name='1'))
                update_annot_path_2 = os.path.join(self.data_directory_path, f"sample{sample.sample_id}",
                                                   CAMPAREE_CONSTANTS.UPDATEANNOT_OUTPUT_FILENAME_PATTERN.format(genome_name='2'))
                tx_align_path_1 = os.path.join(self.data_directory_path, f'sample{sample.sample_id}',
                                               CAMPAREE_CONSTANTS.BOWTIE2_ALIGN_FILENAME_PATTERN.format(genome_name='1'))
                tx_align_path_2 = os.path.join(self.data_directory_path, f'sample{sample.sample_id}',
                                               CAMPAREE_CONSTANTS.BOWTIE2_ALIGN_FILENAME_PATTERN.format(genome_name='2'))
                self.run_step(step_name='AllelicImbalanceQuantificationStep',
                              sample=sample,
                              cmd_line_args=[sample.sample_id, genome_alignment_path, update_annot_path_1,
                                             update_annot_path_2, tx_align_path_1, tx_align_path_2],
                              dependency_list=[f"Bowtie2AlignStep_{sample.sample_id}-1",
                                               f"Bowtie2AlignStep_{sample.sample_id}-2"])

            seed = seeds[f"MoleculeMakerStep_{sample.sample_id}"]
            num_molecules_to_generate = sample.molecule_count
            # Use default or user-provided distribution files
            intron_quant_path = self.sample_optional_inputs[sample.sample_id]['intron_quant']
            gene_quant_path = self.sample_optional_inputs[sample.sample_id]['gene_quant']
            psi_quant_path = self.sample_optional_inputs[sample.sample_id]['psi_quant']
            allele_quant_path = self.sample_optional_inputs[sample.sample_id]['allele_quant']
            # These dependencies are only necessary if user provides optional
            # input for gene_quants, psi_quants, *and* allele_quants. This would
            # cause CAMPAREE to skip the steps used to generate those files. These
            # steps are dependent upon the TranscriptomeFastaPreparationStep and,
            # normally cause the pipeline to wait for the TranscriptomeFastaPreparationStep
            # to finish. If these steps that depend on TranscriptomeFastaPreparationStep
            # don't run, then the MoleculeMakerStep will start before the
            # TranscriptomeFastaPreparationStep has completed. This causes an
            # error because the molecule maker needs the transcriptome FASTA
            # produced by this step.
            dep_list = [f"TranscriptomeFastaPreparationStep_{sample.sample_id}-1",
                        f"TranscriptomeFastaPreparationStep_{sample.sample_id}-2"]
            if intron_quant_path is None:
                intron_quant_path = os.path.join(self.data_directory_path,
                                                 f'sample{sample.sample_id}',
                                                 CAMPAREE_CONSTANTS.INTRON_OUTPUT_FILENAME)
            if gene_quant_path is None:
                gene_quant_path = os.path.join(self.data_directory_path,
<<<<<<< HEAD
                                                 f'sample{sample.sample_id}',
                                                 CAMPAREE_CONSTANTS.TXQUANT_OUTPUT_GENE_FILENAME)
                dep_list.append(f"TranscriptGeneQuantificationStep_{sample.sample_id}")
=======
                                               f'sample{sample.sample_id}',
                                               CAMPAREE_CONSTANTS.TXQUANT_OUTPUT_GENE_FILENAME)
                dep_list.append(f"TranscriptGeneQuantificationStep.{sample.sample_id}")
>>>>>>> 5fecffde
            if psi_quant_path is None:
                psi_quant_path = os.path.join(self.data_directory_path,
                                              f'sample{sample.sample_id}',
                                              CAMPAREE_CONSTANTS.TXQUANT_OUTPUT_PSI_FILENAME)
                # Dependency already added if user did not provide gene quant.
                if f"TranscriptGeneQuantificationStep_{sample.sample_id}" not in dep_list:
                    dep_list.append(f"TranscriptGeneQuantificationStep_{sample.sample_id}")
            if allele_quant_path is None:
                allele_quant_path = os.path.join(self.data_directory_path,
                                                 f'sample{sample.sample_id}',
                                                 CAMPAREE_CONSTANTS.ALLELIC_IMBALANCE_OUTPUT_FILENAME)
                dep_list.append(f"AllelicImbalanceQuantificationStep_{sample.sample_id}")

            # If no molecule count specified for this sample, use the default count.
            if not num_molecules_to_generate or self.override_sample_molecule_count:
                num_molecules_to_generate = self.default_molecule_count
            self.run_step(step_name='MoleculeMakerStep',
                          sample=sample,
                          cmd_line_args=[sample, intron_quant_path, gene_quant_path,
                                         psi_quant_path, allele_quant_path,
                                         self.output_type, num_molecules_to_generate, seed],
                          dependency_list=dep_list)

        self.expression_pipeline_monitor.monitor_until_all_jobs_completed(queue_update_interval=10)

        print("Execution of the Expression Pipeline Ended")

    def generate_job_seeds(self):
        """
        Generate one seed per job that needs a seed, returns a dictionary mapping
        job names to seeds

        We generate seeds for each job since they run on separate nodes of the cluster, potentially
        and so do not simply share Numpy seeds. We generate them all ahead of time so that if jobs need
        to be restart, they can reuse the same seed.
        """
        seeds = {}
        # Seeds for jobs that don't run per sample
        for job in ["VariantsCompilationStep", "BeagleStep"]:
            seeds[job] = numpy.random.randint(MAX_SEED)
        # Seeds for jobs that are run per sample
        for job in ["VariantsFinderStep", "MoleculeMakerStep"]:
            for sample in self.samples:
                seeds[f"{job}_{sample.sample_id}"] = numpy.random.randint(MAX_SEED)
        return seeds

    def run_step(self, step_name, sample, cmd_line_args, dependency_list=None,
                 jobname_suffix=None):
        """
        Helper function that runs the given step, with the given parameters. It
        wraps submission of the step to the scheduler/job monitor.

        Parameters
        ----------
        step_name : string
            Name of the CAMPAREE step to run. It should be in the list of steps
            stored in the steps dictionary.
        sample : Sample
            Sample to run through the step. For steps that aren't associated with
            specific samples, set this to None.
        cmd_line_args : list
            List of positional parameters to pass to the get_commandline_call()
            method for the given step.
        dependency_list : list
            List of job names (if any) the current step depends on. Default: None.
        jobname_suffix : string
            Suffix to add to job submission ID. Default: None.

        """
        if step_name not in list(self.steps.keys()):
            raise CampareeException(f"{step_name} not in the list of loaded steps (see config file).")

        step_class = self.steps[step_name]

        # Check if the current step has an overrides for scheduler parameters
        scheduler_num_processors = None
        scheduler_memory_in_mb = None
        if self.__step_scheduler_param_overrides[step_name]:
            scheduler_num_processors = self.__step_scheduler_param_overrides[step_name].get('num_processors',None)
            scheduler_memory_in_mb = self.__step_scheduler_param_overrides[step_name].get('memory_in_mb',None)

        # Check if there are any scheduler submission arguments to add
        scheduler_submission_args = ""
        if self.scheduler_default_params['default_submission_args']:
            scheduler_submission_args = self.scheduler_default_params['default_submission_args']

        stdout_log = os.path.join(step_class.log_directory_path,
                                  f"sample{sample.sample_id}" if sample else "",
                                  f"{step_name}{f'-{jobname_suffix}' if jobname_suffix else ''}.{self.scheduler_mode}.out")
        stderr_log = os.path.join(step_class.log_directory_path,
                                  f"sample{sample.sample_id}" if sample else "",
<<<<<<< HEAD
                                  f"{step_name}{f'-{jobname_suffix}' if jobname_suffix else ''}.{self.scheduler_mode}.err")
        scheduler_job_name = (f"{step_name}{f'_sample{sample.sample_id}_{sample.sample_name}' if sample else ''}"
                              f"{f'-{jobname_suffix}' if jobname_suffix else ''}")
        scheduler_args = {'job_name' : scheduler_job_name,
                          'stdout_logfile' : stdout_log,
                          'stderr_logfile' : stderr_log,
                          'num_processors' : scheduler_num_processors,
                          'memory_in_mb' : scheduler_memory_in_mb,
                          'additional_args' : scheduler_submission_args
                         }
=======
                                  f"{step_name}{f'.{jobname_suffix}' if jobname_suffix else ''}.{self.scheduler_mode}.err")
        scheduler_job_name = (f"{step_name}{f'.sample{sample.sample_id}_{sample.sample_name}' if sample else ''}"
                              f"{f'.{jobname_suffix}' if jobname_suffix else ''}")
        scheduler_args = {'job_name': scheduler_job_name,
                          'stdout_logfile': stdout_log,
                          'stderr_logfile': stderr_log,
                          'num_processors': scheduler_num_processors,
                          'memory_in_mb': scheduler_memory_in_mb,
                          'additional_args': scheduler_submission_args
                          }
>>>>>>> 5fecffde
        command = step_class.get_commandline_call(*cmd_line_args)
        validation_attributes = step_class.get_validation_attributes(*cmd_line_args)
        output_directory = os.path.join(step_class.data_directory_path,
                                        f"sample{sample.sample_id}" if sample else "")
        self.expression_pipeline_monitor.submit_new_job(job_id=f"{step_name}{f'_{sample.sample_id}' if sample else ''}"
                                                               f"{f'-{jobname_suffix}' if jobname_suffix else ''}",
                                                        job_command=command,
                                                        sample=sample,
                                                        step_name=step_name,
                                                        scheduler_arguments=scheduler_args,
                                                        validation_attributes=validation_attributes,
                                                        output_directory_path=output_directory,
                                                        system_id=None,
                                                        dependency_list=dependency_list)

    @staticmethod
    def main(configuration, scheduler_mode, output_directory_path, input_samples):
        pipeline = ExpressionPipeline(configuration, scheduler_mode, output_directory_path, input_samples)
        if not pipeline.validate():
            raise CampareeValidationException("Expression Pipeline Validation Failed.  "
                                              "Consult the standard error file for details.")
        pipeline.execute()


class CampareeValidationException(CampareeException):
    pass<|MERGE_RESOLUTION|>--- conflicted
+++ resolved
@@ -600,15 +600,9 @@
                                                  CAMPAREE_CONSTANTS.INTRON_OUTPUT_FILENAME)
             if gene_quant_path is None:
                 gene_quant_path = os.path.join(self.data_directory_path,
-<<<<<<< HEAD
                                                  f'sample{sample.sample_id}',
                                                  CAMPAREE_CONSTANTS.TXQUANT_OUTPUT_GENE_FILENAME)
                 dep_list.append(f"TranscriptGeneQuantificationStep_{sample.sample_id}")
-=======
-                                               f'sample{sample.sample_id}',
-                                               CAMPAREE_CONSTANTS.TXQUANT_OUTPUT_GENE_FILENAME)
-                dep_list.append(f"TranscriptGeneQuantificationStep.{sample.sample_id}")
->>>>>>> 5fecffde
             if psi_quant_path is None:
                 psi_quant_path = os.path.join(self.data_directory_path,
                                               f'sample{sample.sample_id}',
@@ -700,7 +694,6 @@
                                   f"{step_name}{f'-{jobname_suffix}' if jobname_suffix else ''}.{self.scheduler_mode}.out")
         stderr_log = os.path.join(step_class.log_directory_path,
                                   f"sample{sample.sample_id}" if sample else "",
-<<<<<<< HEAD
                                   f"{step_name}{f'-{jobname_suffix}' if jobname_suffix else ''}.{self.scheduler_mode}.err")
         scheduler_job_name = (f"{step_name}{f'_sample{sample.sample_id}_{sample.sample_name}' if sample else ''}"
                               f"{f'-{jobname_suffix}' if jobname_suffix else ''}")
@@ -711,18 +704,6 @@
                           'memory_in_mb' : scheduler_memory_in_mb,
                           'additional_args' : scheduler_submission_args
                          }
-=======
-                                  f"{step_name}{f'.{jobname_suffix}' if jobname_suffix else ''}.{self.scheduler_mode}.err")
-        scheduler_job_name = (f"{step_name}{f'.sample{sample.sample_id}_{sample.sample_name}' if sample else ''}"
-                              f"{f'.{jobname_suffix}' if jobname_suffix else ''}")
-        scheduler_args = {'job_name': scheduler_job_name,
-                          'stdout_logfile': stdout_log,
-                          'stderr_logfile': stderr_log,
-                          'num_processors': scheduler_num_processors,
-                          'memory_in_mb': scheduler_memory_in_mb,
-                          'additional_args': scheduler_submission_args
-                          }
->>>>>>> 5fecffde
         command = step_class.get_commandline_call(*cmd_line_args)
         validation_attributes = step_class.get_validation_attributes(*cmd_line_args)
         output_directory = os.path.join(step_class.data_directory_path,
